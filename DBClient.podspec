--- conflicted
+++ resolved
@@ -1,10 +1,6 @@
 Pod::Spec.new do |s|
   s.name             = 'DBClient'
-<<<<<<< HEAD
   s.version          = '1.4.2'
-=======
-  s.version          = '1.4.1'
->>>>>>> 2e9fad1a
   s.requires_arc = true
   s.summary          = 'CoreData & Realm wrapper written on Swift'
   s.homepage         = ''
